--- conflicted
+++ resolved
@@ -2,18 +2,15 @@
 
 ## Unreleased
 
-<<<<<<< HEAD
 * **Breaking change:** Do not encode/decode baggage item key during injection/extraction.
   Validate baggage item key meets `token` requirement as defined in
   [W3C Baggage propagation format specification](https://www.w3.org/TR/baggage/).
   Reject all baggage item values if any of them is invalid during extraction.
   ([#5647](https://github.com/open-telemetry/opentelemetry-dotnet/pull/5647))
-=======
 * The experimental APIs previously covered by `OTEL1000` (`LoggerProvider`,
   `LoggerProviderBuilder`, & `IDeferredLoggerProviderBuilder`) will now be part
   of the public API and supported in stable builds.
   ([#5648](https://github.com/open-telemetry/opentelemetry-dotnet/pull/5648))
->>>>>>> 2710c427
 
 ## 1.9.0-alpha.1
 
